/*
 * BabelTrace - Common Trace Format (CTF)
 *
 * Format registration.
 *
 * Copyright 2010-2011 EfficiOS Inc. and Linux Foundation
 *
 * Author: Mathieu Desnoyers <mathieu.desnoyers@efficios.com>
 *
 * Permission is hereby granted, free of charge, to any person obtaining a copy
 * of this software and associated documentation files (the "Software"), to deal
 * in the Software without restriction, including without limitation the rights
 * to use, copy, modify, merge, publish, distribute, sublicense, and/or sell
 * copies of the Software, and to permit persons to whom the Software is
 * furnished to do so, subject to the following conditions:
 *
 * The above copyright notice and this permission notice shall be included in
 * all copies or substantial portions of the Software.
 */

#include <babeltrace/format.h>
#include <babeltrace/ctf/types.h>
#include <babeltrace/ctf/metadata.h>
#include <babeltrace/babeltrace.h>
#include <inttypes.h>
#include <stdio.h>
#include <uuid/uuid.h>
#include <sys/mman.h>
#include <errno.h>
#include <endian.h>
#include <sys/types.h>
#include <sys/stat.h>
#include <fcntl.h>
#include <dirent.h>
#include <glib.h>
#include <unistd.h>
#include <stdlib.h>

#include "metadata/ctf-scanner.h"
#include "metadata/ctf-parser.h"
#include "metadata/ctf-ast.h"

/*
 * We currently simply map a page to read the packet header and packet
 * context to get the packet length and content length. (in bits)
 */
#define MAX_PACKET_HEADER_LEN	(getpagesize() * CHAR_BIT)
#define WRITE_PACKET_LEN	(getpagesize() * 8 * CHAR_BIT)
#define UUID_LEN 16	/* uuid by value len */

#ifndef min
#define min(a, b)	(((a) < (b)) ? (a) : (b))
#endif

extern int yydebug;

static
struct trace_descriptor *ctf_open_trace(const char *path, int flags);
static
void ctf_close_trace(struct trace_descriptor *descriptor);

static
rw_dispatch read_dispatch_table[] = {
	[ CTF_TYPE_INTEGER ] = ctf_integer_read,
	[ CTF_TYPE_FLOAT ] = ctf_float_read,
	[ CTF_TYPE_ENUM ] = ctf_enum_read,
	[ CTF_TYPE_STRING ] = ctf_string_read,
	[ CTF_TYPE_STRUCT ] = ctf_struct_rw,
	[ CTF_TYPE_VARIANT ] = ctf_variant_rw,
	[ CTF_TYPE_ARRAY ] = ctf_array_read,
	[ CTF_TYPE_SEQUENCE ] = ctf_sequence_read,
};

static
rw_dispatch write_dispatch_table[] = {
	[ CTF_TYPE_INTEGER ] = ctf_integer_write,
	[ CTF_TYPE_FLOAT ] = ctf_float_write,
	[ CTF_TYPE_ENUM ] = ctf_enum_write,
	[ CTF_TYPE_STRING ] = ctf_string_write,
	[ CTF_TYPE_STRUCT ] = ctf_struct_rw,
	[ CTF_TYPE_VARIANT ] = ctf_variant_rw,
	[ CTF_TYPE_ARRAY ] = ctf_array_write,
	[ CTF_TYPE_SEQUENCE ] = ctf_sequence_write,
};

static
struct format ctf_format = {
	.open_trace = ctf_open_trace,
	.close_trace = ctf_close_trace,
};

static
void ctf_update_timestamp(struct ctf_stream *stream,
			  struct definition_integer *integer_definition)
{
	struct declaration_integer *integer_declaration =
		integer_definition->declaration;
	uint64_t oldval, newval, updateval;

	if (integer_declaration->len == 64) {
		stream->timestamp = integer_definition->value._unsigned;
		return;
	}
	/* keep low bits */
	oldval = stream->timestamp;
	oldval &= (1ULL << integer_declaration->len) - 1;
	newval = integer_definition->value._unsigned;
	/* Test for overflow by comparing low bits */
	if (newval < oldval)
		newval += 1ULL << integer_declaration->len;
	/* updateval contains old high bits, and new low bits (sum) */
	updateval = stream->timestamp;
	updateval &= ~((1ULL << integer_declaration->len) - 1);
	updateval += newval;
	stream->timestamp = updateval;
}

static
int ctf_read_event(struct stream_pos *ppos, struct ctf_stream *stream)
{
	struct ctf_stream_pos *pos =
		container_of(ppos, struct ctf_stream_pos, parent);
	struct ctf_stream_class *stream_class = stream->stream_class;
	struct ctf_stream_event *event;
	uint64_t id = 0;
	int ret;

	if (pos->offset == EOF)
		return EOF;

	/* Read event header */
	if (stream->stream_event_header) {
		struct definition_integer *integer_definition;
		struct definition *variant;

		ret = generic_rw(ppos, &stream->stream_event_header->p);
		if (ret)
			goto error;
		/* lookup event id */
		integer_definition = lookup_integer(&stream->stream_event_header->p, "id", FALSE);
		if (integer_definition) {
			id = integer_definition->value._unsigned;
		} else {
			struct definition_enum *enum_definition;

			enum_definition = lookup_enum(&stream->stream_event_header->p, "id", FALSE);
			if (enum_definition) {
				id = enum_definition->integer->value._unsigned;
			}
		}

		variant = lookup_variant(&stream->stream_event_header->p, "v");
		if (variant) {
			integer_definition = lookup_integer(variant, "id", FALSE);
			if (integer_definition) {
				id = integer_definition->value._unsigned;
			}
		}

		/* lookup timestamp */
		stream->has_timestamp = 0;
		integer_definition = lookup_integer(&stream->stream_event_header->p, "timestamp", FALSE);
		if (integer_definition) {
			ctf_update_timestamp(stream, integer_definition);
			stream->has_timestamp = 1;
		} else {
			if (variant) {
				integer_definition = lookup_integer(variant, "timestamp", FALSE);
				if (integer_definition) {
					ctf_update_timestamp(stream, integer_definition);
					stream->has_timestamp = 1;
				}
			}
		}
	}

	/* Read stream-declared event context */
	if (stream->stream_event_context) {
		ret = generic_rw(ppos, &stream->stream_event_context->p);
		if (ret)
			goto error;
	}

	if (id >= stream_class->events_by_id->len) {
		fprintf(stdout, "[error] Event id %" PRIu64 " is outside range.\n", id);
		return -EINVAL;
	}
	event = g_ptr_array_index(stream->events_by_id, id);
	if (!event) {
		fprintf(stdout, "[error] Event id %" PRIu64 " is unknown.\n", id);
		return -EINVAL;
	}

	/* Read event-declared event context */
	if (event->event_context) {
		ret = generic_rw(ppos, &event->event_context->p);
		if (ret)
			goto error;
	}

	/* Read event payload */
	if (event->event_fields) {
		ret = generic_rw(ppos, &event->event_fields->p);
		if (ret)
			goto error;
	}

	return 0;

error:
	fprintf(stdout, "[error] Unexpected end of stream. Either the trace data stream is corrupted or metadata description does not match data layout.\n");
	return ret;
}

static
int ctf_write_event(struct stream_pos *pos, struct ctf_stream *stream)
{
	struct ctf_stream_class *stream_class = stream->stream_class;
	struct ctf_stream_event *event;
	uint64_t id = 0;
	int ret;

	/* print event header */
	if (stream->stream_event_header) {
		struct definition_integer *integer_definition;
		struct definition *variant;

		/* lookup event id */
		integer_definition = lookup_integer(&stream->stream_event_header->p, "id", FALSE);
		if (integer_definition) {
			id = integer_definition->value._unsigned;
		} else {
			struct definition_enum *enum_definition;

			enum_definition = lookup_enum(&stream->stream_event_header->p, "id", FALSE);
			if (enum_definition) {
				id = enum_definition->integer->value._unsigned;
			}
		}

		variant = lookup_variant(&stream->stream_event_header->p, "v");
		if (variant) {
			integer_definition = lookup_integer(variant, "id", FALSE);
			if (integer_definition) {
				id = integer_definition->value._unsigned;
			}
		}

		ret = generic_rw(pos, &stream->stream_event_header->p);
		if (ret)
			goto error;
	}

	/* print stream-declared event context */
	if (stream->stream_event_context) {
		ret = generic_rw(pos, &stream->stream_event_context->p);
		if (ret)
			goto error;
	}

	if (id >= stream_class->events_by_id->len) {
		fprintf(stdout, "[error] Event id %" PRIu64 " is outside range.\n", id);
		return -EINVAL;
	}
	event = g_ptr_array_index(stream->events_by_id, id);
	if (!event) {
		fprintf(stdout, "[error] Event id %" PRIu64 " is unknown.\n", id);
		return -EINVAL;
	}

	/* print event-declared event context */
	if (event->event_context) {
		ret = generic_rw(pos, &event->event_context->p);
		if (ret)
			goto error;
	}

	/* Read and print event payload */
	if (event->event_fields) {
		ret = generic_rw(pos, &event->event_fields->p);
		if (ret)
			goto error;
	}

	return 0;

error:
	fprintf(stdout, "[error] Unexpected end of stream. Either the trace data stream is corrupted or metadata description does not match data layout.\n");
	return ret;
}

void ctf_init_pos(struct ctf_stream_pos *pos, int fd, int open_flags)
{
	pos->fd = fd;
	pos->mmap_offset = 0;
	pos->packet_size = 0;
	pos->content_size = 0;
	pos->content_size_loc = NULL;
	pos->base = NULL;
	pos->offset = 0;
	pos->dummy = false;
	pos->cur_index = 0;
	if (fd >= 0)
		pos->packet_index = g_array_new(FALSE, TRUE,
						sizeof(struct packet_index));
	else
		pos->packet_index = NULL;
	switch (open_flags & O_ACCMODE) {
	case O_RDONLY:
		pos->prot = PROT_READ;
		pos->flags = MAP_PRIVATE;
		pos->parent.rw_table = read_dispatch_table;
		pos->parent.event_cb = ctf_read_event;
		break;
	case O_RDWR:
		pos->prot = PROT_WRITE;	/* Write has priority */
		pos->flags = MAP_SHARED;
		pos->parent.rw_table = write_dispatch_table;
		pos->parent.event_cb = ctf_write_event;
		if (fd >= 0)
			ctf_move_pos_slow(pos, 0, SEEK_SET);	/* position for write */
		break;
	default:
		assert(0);
	}
}

void ctf_fini_pos(struct ctf_stream_pos *pos)
{
	int ret;

	if (pos->prot == PROT_WRITE && pos->content_size_loc)
		*pos->content_size_loc = pos->offset;
	if (pos->base) {
		/* unmap old base */
		ret = munmap(pos->base, pos->packet_size / CHAR_BIT);
		if (ret) {
			fprintf(stdout, "[error] Unable to unmap old base: %s.\n",
				strerror(errno));
			assert(0);
		}
	}
	(void) g_array_free(pos->packet_index, TRUE);
}

void ctf_move_pos_slow(struct ctf_stream_pos *pos, size_t offset, int whence)
{
	struct ctf_file_stream *file_stream =
		container_of(pos, struct ctf_file_stream, pos);
	int ret;
	off_t off;
	struct packet_index *index;

	if (pos->prot == PROT_WRITE && pos->content_size_loc)
		*pos->content_size_loc = pos->offset;

	if (pos->base) {
		/* unmap old base */
		ret = munmap(pos->base, pos->packet_size / CHAR_BIT);
		if (ret) {
			fprintf(stdout, "[error] Unable to unmap old base: %s.\n",
				strerror(errno));
			assert(0);
		}
		pos->base = NULL;
	}

	/*
	 * The caller should never ask for ctf_move_pos across packets,
	 * except to get exactly at the beginning of the next packet.
	 */
	if (pos->prot == PROT_WRITE) {
		switch (whence) {
		case SEEK_CUR:
			/* The writer will add padding */
			assert(pos->offset + offset == pos->packet_size);
			pos->mmap_offset += WRITE_PACKET_LEN / CHAR_BIT;
			break;
		case SEEK_SET:
			assert(offset == 0);	/* only seek supported for now */
			pos->cur_index = 0;
			break;
		default:
			assert(0);
		}
		pos->content_size = -1U;	/* Unknown at this point */
		pos->packet_size = WRITE_PACKET_LEN;
		off = posix_fallocate(pos->fd, pos->mmap_offset,
				      pos->packet_size / CHAR_BIT);
		assert(off >= 0);
		pos->offset = 0;
	} else {
		switch (whence) {
		case SEEK_CUR:
			/* The reader will expect us to skip padding */
			assert(pos->offset + offset == pos->content_size);
			++pos->cur_index;
			break;
		case SEEK_SET:
			assert(offset == 0);	/* only seek supported for now */
			pos->cur_index = 0;
			break;
		default:
			assert(0);
		}
		if (pos->cur_index >= pos->packet_index->len) {
			pos->offset = EOF;
			return;
		}
		index = &g_array_index(pos->packet_index, struct packet_index,
				       pos->cur_index);
		pos->mmap_offset = index->offset;

		/* Lookup context/packet size in index */
		file_stream->parent.timestamp = index->timestamp_begin;
		pos->content_size = index->content_size;
		pos->packet_size = index->packet_size;
		if (index->data_offset < index->content_size)
			pos->offset = 0;	/* will read headers */
		else {
			pos->offset = EOF;
			return;
		}
	}
	/* map new base. Need mapping length from header. */
	pos->base = mmap(NULL, pos->packet_size / CHAR_BIT, pos->prot,
			 pos->flags, pos->fd, pos->mmap_offset);
	if (pos->base == MAP_FAILED) {
		fprintf(stdout, "[error] mmap error %s.\n",
			strerror(errno));
		assert(0);
	}

	/* update trace_packet_header and stream_packet_context */
	if (pos->prot != PROT_WRITE && file_stream->parent.trace_packet_header) {
		/* Read packet header */
		ret = generic_rw(&pos->parent, &file_stream->parent.trace_packet_header->p);
		assert(!ret);
	}
	if (pos->prot != PROT_WRITE && file_stream->parent.stream_packet_context) {
		/* Read packet context */
		ret = generic_rw(&pos->parent, &file_stream->parent.stream_packet_context->p);
		assert(!ret);
	}
}

static
int packet_metadata(struct ctf_trace *td, FILE *fp)
{
	uint32_t magic;
	size_t len;
	int ret = 0;

	len = fread(&magic, sizeof(magic), 1, fp);
	if (len != 1) {
		goto end;
	}
	if (magic == TSDL_MAGIC) {
		ret = 1;
		td->byte_order = BYTE_ORDER;
	} else if (magic == GUINT32_SWAP_LE_BE(TSDL_MAGIC)) {
		ret = 1;
		td->byte_order = (BYTE_ORDER == BIG_ENDIAN) ?
					LITTLE_ENDIAN : BIG_ENDIAN;
	}
	CTF_TRACE_SET_FIELD(td, byte_order);
end:
	rewind(fp);
	return ret;
}

static
int ctf_open_trace_metadata_packet_read(struct ctf_trace *td, FILE *in,
					FILE *out)
{
	struct metadata_packet_header header;
	size_t readlen, writelen, toread;
	char buf[4096 + 1];	/* + 1 for debug-mode \0 */
	int ret = 0;

	readlen = fread(&header, header_sizeof(header), 1, in);
	if (readlen < 1)
		return -EINVAL;

	if (td->byte_order != BYTE_ORDER) {
		header.magic = GUINT32_SWAP_LE_BE(header.magic);
		header.checksum = GUINT32_SWAP_LE_BE(header.checksum);
		header.content_size = GUINT32_SWAP_LE_BE(header.content_size);
		header.packet_size = GUINT32_SWAP_LE_BE(header.packet_size);
	}
	if (header.checksum)
		fprintf(stdout, "[warning] checksum verification not supported yet.\n");
	if (header.compression_scheme) {
		fprintf(stdout, "[error] compression (%u) not supported yet.\n",
			header.compression_scheme);
		return -EINVAL;
	}
	if (header.encryption_scheme) {
		fprintf(stdout, "[error] encryption (%u) not supported yet.\n",
			header.encryption_scheme);
		return -EINVAL;
	}
	if (header.checksum_scheme) {
		fprintf(stdout, "[error] checksum (%u) not supported yet.\n",
			header.checksum_scheme);
		return -EINVAL;
	}
	if (!CTF_TRACE_FIELD_IS_SET(td, uuid)) {
		memcpy(td->uuid, header.uuid, sizeof(header.uuid));
		CTF_TRACE_SET_FIELD(td, uuid);
	} else {
		if (uuid_compare(header.uuid, td->uuid))
			return -EINVAL;
	}

	toread = (header.content_size / CHAR_BIT) - header_sizeof(header);

	for (;;) {
		readlen = fread(buf, sizeof(char), min(sizeof(buf) - 1, toread), in);
		if (ferror(in)) {
			ret = -EINVAL;
			break;
		}
		if (babeltrace_debug) {
			buf[readlen] = '\0';
			fprintf(stdout, "[debug] metadata packet read: %s\n",
				buf);
		}

		writelen = fwrite(buf, sizeof(char), readlen, out);
		if (writelen < readlen) {
			ret = -EIO;
			break;
		}
		if (ferror(out)) {
			ret = -EINVAL;
			break;
		}
		toread -= readlen;
		if (!toread) {
			ret = 0;	/* continue reading next packet */
			break;
		}
	}
	return ret;
}

static
int ctf_open_trace_metadata_stream_read(struct ctf_trace *td, FILE **fp,
					char **buf)
{
	FILE *in, *out;
	size_t size;
	int ret;

	in = *fp;
	/*
	 * Using strlen on *buf instead of size of open_memstream
	 * because its size includes garbage at the end (after final
	 * \0). This is the allocated size, not the actual string size.
	 */
	out = open_memstream(buf, &size);
	if (out == NULL)
		return -errno;

	for (;;) {
		ret = ctf_open_trace_metadata_packet_read(td, in, out);
		if (ret) {
			break;
		}
		if (feof(in)) {
			ret = 0;
			break;
		}
	}
	fclose(out);	/* flush the buffer */
	fclose(in);
	/* open for reading */
	*fp = fmemopen(*buf, strlen(*buf), "rb");
	return 0;
}

static
int ctf_open_trace_metadata_read(struct ctf_trace *td)
{
	struct ctf_scanner *scanner;
	struct ctf_file_stream *metadata_stream;
	FILE *fp;
	char *buf = NULL;
	int ret = 0;

	metadata_stream = g_new0(struct ctf_file_stream, 1);
	td->metadata = &metadata_stream->parent;
	metadata_stream->pos.fd = openat(td->dirfd, "metadata", O_RDONLY);
	if (metadata_stream->pos.fd < 0) {
		fprintf(stdout, "Unable to open metadata.\n");
		return metadata_stream->pos.fd;
	}

	if (babeltrace_debug)
		yydebug = 1;

	fp = fdopen(metadata_stream->pos.fd, "r");
	if (!fp) {
		fprintf(stdout, "[error] Unable to open metadata stream.\n");
		ret = -errno;
		goto end_stream;
	}

	if (packet_metadata(td, fp)) {
		ret = ctf_open_trace_metadata_stream_read(td, &fp, &buf);
		if (ret)
			goto end_packet_read;
	}

	scanner = ctf_scanner_alloc(fp);
	if (!scanner) {
		fprintf(stdout, "[error] Error allocating scanner\n");
		ret = -ENOMEM;
		goto end_scanner_alloc;
	}
	ret = ctf_scanner_append_ast(scanner);
	if (ret) {
		fprintf(stdout, "[error] Error creating AST\n");
		goto end;
	}

	if (babeltrace_debug) {
		ret = ctf_visitor_print_xml(stdout, 0, &scanner->ast->root);
		if (ret) {
			fprintf(stdout, "[error] Error visiting AST for XML output\n");
			goto end;
		}
	}

	ret = ctf_visitor_semantic_check(stdout, 0, &scanner->ast->root);
	if (ret) {
		fprintf(stdout, "[error] Error in CTF semantic validation %d\n", ret);
		goto end;
	}
	ret = ctf_visitor_construct_metadata(stdout, 0, &scanner->ast->root,
			td, BYTE_ORDER);
	if (ret) {
		fprintf(stdout, "[error] Error in CTF metadata constructor %d\n", ret);
		goto end;
	}
end:
	ctf_scanner_free(scanner);
end_scanner_alloc:
end_packet_read:
	fclose(fp);
	free(buf);
end_stream:
	close(metadata_stream->pos.fd);
	if (ret)
		g_free(metadata_stream);
	return ret;
}

static
struct ctf_stream_event *create_event_definitions(struct ctf_trace *td,
						  struct ctf_stream *stream,
						  struct ctf_event *event)
{
	struct ctf_stream_event *stream_event = g_new0(struct ctf_stream_event, 1);

	if (event->context_decl) {
		struct definition *definition =
			event->context_decl->p.definition_new(&event->context_decl->p,
				stream->parent_def_scope, 0, 0, "event.context");
		if (!definition) {
			goto error;
		}
		stream_event->event_context = container_of(definition,
					struct definition_struct, p);
		stream->parent_def_scope = stream_event->event_context->p.scope;
	}
	if (event->fields_decl) {
		struct definition *definition =
			event->fields_decl->p.definition_new(&event->fields_decl->p,
				stream->parent_def_scope, 0, 0, "event.fields");
		if (!definition) {
			goto error;
		}
		stream_event->event_fields = container_of(definition,
					struct definition_struct, p);
		stream->parent_def_scope = stream_event->event_fields->p.scope;
	}
	return stream_event;

error:
	if (stream_event->event_fields)
		definition_unref(&stream_event->event_fields->p);
	if (stream_event->event_context)
		definition_unref(&stream_event->event_context->p);
	return NULL;
}

static
int create_stream_definitions(struct ctf_trace *td, struct ctf_stream *stream)
{
	struct ctf_stream_class *stream_class;
	int ret;
	int i;

	if (stream->stream_definitions_created)
		return 0;

	stream_class = stream->stream_class;

	if (stream_class->packet_context_decl) {
		struct definition *definition =
			stream_class->packet_context_decl->p.definition_new(&stream_class->packet_context_decl->p,
				stream->parent_def_scope, 0, 0, "stream.packet.context");
		if (!definition) {
			ret = -EINVAL;
			goto error;
		}
		stream->stream_packet_context = container_of(definition,
						struct definition_struct, p);
		stream->parent_def_scope = stream->stream_packet_context->p.scope;
	}
	if (stream_class->event_header_decl) {
		struct definition *definition =
			stream_class->event_header_decl->p.definition_new(&stream_class->event_header_decl->p,
				stream->parent_def_scope, 0, 0, "stream.event.header");
		if (!definition) {
			ret = -EINVAL;
			goto error;
		}
		stream->stream_event_header =
			container_of(definition, struct definition_struct, p);
		stream->parent_def_scope = stream->stream_event_header->p.scope;
	}
	if (stream_class->event_context_decl) {
		struct definition *definition =
			stream_class->event_context_decl->p.definition_new(&stream_class->event_context_decl->p,
				stream->parent_def_scope, 0, 0, "stream.event.context");
		if (!definition) {
			ret = -EINVAL;
			goto error;
		}
		stream->stream_event_context =
			container_of(definition, struct definition_struct, p);
		stream->parent_def_scope = stream->stream_event_context->p.scope;
	}
	stream->events_by_id = g_ptr_array_new();
	g_ptr_array_set_size(stream->events_by_id, stream_class->events_by_id->len);
	for (i = 0; i < stream->events_by_id->len; i++) {
		struct ctf_event *event = g_ptr_array_index(stream_class->events_by_id, i);
		struct ctf_stream_event *stream_event;

		if (!event)
			continue;
		stream_event = create_event_definitions(td, stream, event);
		if (!stream_event)
			goto error_event;
		g_ptr_array_index(stream->events_by_id, i) = stream_event;
	}
	return 0;

error_event:
	for (i = 0; i < stream->events_by_id->len; i++) {
		struct ctf_stream_event *stream_event = g_ptr_array_index(stream->events_by_id, i);
		if (stream_event)
			g_free(stream_event);
	}
	g_ptr_array_free(stream->events_by_id, TRUE);
error:
	if (stream->stream_event_context)
		definition_unref(&stream->stream_event_context->p);
	if (stream->stream_event_header)
		definition_unref(&stream->stream_event_header->p);
	if (stream->stream_packet_context)
		definition_unref(&stream->stream_packet_context->p);
	return ret;
}


static
int create_stream_packet_index(struct ctf_trace *td,
			       struct ctf_file_stream *file_stream)
{
	struct ctf_stream_class *stream;
	int len_index;
	struct ctf_stream_pos *pos;
	struct stat filestats;
	struct packet_index packet_index;
	int first_packet = 1;
	int ret;

	pos = &file_stream->pos;

	ret = fstat(pos->fd, &filestats);
	if (ret < 0)
		return ret;

	if (filestats.st_size < MAX_PACKET_HEADER_LEN / CHAR_BIT)
		return -EINVAL;

	for (pos->mmap_offset = 0; pos->mmap_offset < filestats.st_size; ) {
		uint64_t stream_id = 0;

		if (pos->base) {
			/* unmap old base */
			ret = munmap(pos->base, pos->packet_size / CHAR_BIT);
			if (ret) {
				fprintf(stdout, "[error] Unable to unmap old base: %s.\n",
					strerror(errno));
				return ret;
			}
			pos->base = NULL;
		}
		/* map new base. Need mapping length from header. */
		pos->base = mmap(NULL, MAX_PACKET_HEADER_LEN / CHAR_BIT, PROT_READ,
				 MAP_PRIVATE, pos->fd, pos->mmap_offset);
		pos->content_size = MAX_PACKET_HEADER_LEN;	/* Unknown at this point */
		pos->packet_size = MAX_PACKET_HEADER_LEN;	/* Unknown at this point */
		pos->offset = 0;	/* Position of the packet header */

		packet_index.offset = pos->mmap_offset;
		packet_index.content_size = 0;
		packet_index.packet_size = 0;
		packet_index.timestamp_begin = 0;
		packet_index.timestamp_end = 0;

		/* read and check header, set stream id (and check) */
		if (file_stream->parent.trace_packet_header) {
			/* Read packet header */
			ret = generic_rw(&pos->parent, &file_stream->parent.trace_packet_header->p);
			if (ret)
				return ret;
			len_index = struct_declaration_lookup_field_index(file_stream->parent.trace_packet_header->declaration, g_quark_from_static_string("magic"));
			if (len_index >= 0) {
				struct definition_integer *defint;
				struct definition *field;

				field = struct_definition_get_field_from_index(file_stream->parent.trace_packet_header, len_index);
				assert(field->declaration->id == CTF_TYPE_INTEGER);
				defint = container_of(field, struct definition_integer, p);
				assert(defint->declaration->signedness == FALSE);
				if (defint->value._unsigned != CTF_MAGIC) {
					fprintf(stdout, "[error] Invalid magic number 0x%" PRIX64 " at packet %u (file offset %zd).\n",
							defint->value._unsigned,
							file_stream->pos.packet_index->len,
							(ssize_t) pos->mmap_offset);
					return -EINVAL;
				}
			}

			/* check uuid */
			len_index = struct_declaration_lookup_field_index(file_stream->parent.trace_packet_header->declaration, g_quark_from_static_string("uuid"));
			if (len_index >= 0) {
				struct definition_array *defarray;
				struct definition *field;
				uint64_t i;
				uint8_t uuidval[UUID_LEN];

				field = struct_definition_get_field_from_index(file_stream->parent.trace_packet_header, len_index);
				assert(field->declaration->id == CTF_TYPE_ARRAY);
				defarray = container_of(field, struct definition_array, p);
				assert(array_len(defarray) == UUID_LEN);
				assert(defarray->declaration->elem->id == CTF_TYPE_INTEGER);

				for (i = 0; i < UUID_LEN; i++) {
					struct definition *elem;
					struct definition_integer *defint;

					elem = array_index(defarray, i);
					assert(elem);
					defint = container_of(elem, struct definition_integer, p);
					uuidval[i] = defint->value._unsigned;
				}
				ret = uuid_compare(td->uuid, uuidval);
				if (ret) {
					fprintf(stdout, "[error] Unique Universal Identifiers do not match.\n");
					return -EINVAL;
				}
			}


			len_index = struct_declaration_lookup_field_index(file_stream->parent.trace_packet_header->declaration, g_quark_from_static_string("stream_id"));
			if (len_index >= 0) {
				struct definition_integer *defint;
				struct definition *field;

				field = struct_definition_get_field_from_index(file_stream->parent.trace_packet_header, len_index);
				assert(field->declaration->id == CTF_TYPE_INTEGER);
				defint = container_of(field, struct definition_integer, p);
				assert(defint->declaration->signedness == FALSE);
				stream_id = defint->value._unsigned;
			}
		}

		if (!first_packet && file_stream->parent.stream_id != stream_id) {
			fprintf(stdout, "[error] Stream ID is changing within a stream.\n");
			return -EINVAL;
		}
		if (first_packet) {
			file_stream->parent.stream_id = stream_id;
			if (stream_id >= td->streams->len) {
				fprintf(stdout, "[error] Stream %" PRIu64 " is not declared in metadata.\n", stream_id);
				return -EINVAL;
			}
			stream = g_ptr_array_index(td->streams, stream_id);
			if (!stream) {
				fprintf(stdout, "[error] Stream %" PRIu64 " is not declared in metadata.\n", stream_id);
				return -EINVAL;
			}
<<<<<<< HEAD
			file_stream->stream.stream_class = stream;
			ret = create_stream_definitions(td, &file_stream->stream);
			if (ret)
				return ret;
		}
		first_packet = 0;

		if (file_stream->stream.stream_packet_context) {
=======
			file_stream->parent.stream_class = stream;
		}
		first_packet = 0;

		ret = create_stream_definitions(td, &file_stream->parent);
		if (ret)
			return ret;

		if (file_stream->parent.stream_packet_context) {
>>>>>>> 5594f671
			/* Read packet context */
			ret = generic_rw(&pos->parent, &file_stream->parent.stream_packet_context->p);
			if (ret)
				return ret;
			/* read content size from header */
			len_index = struct_declaration_lookup_field_index(file_stream->parent.stream_packet_context->declaration, g_quark_from_static_string("content_size"));
			if (len_index >= 0) {
				struct definition_integer *defint;
				struct definition *field;

				field = struct_definition_get_field_from_index(file_stream->parent.stream_packet_context, len_index);
				assert(field->declaration->id == CTF_TYPE_INTEGER);
				defint = container_of(field, struct definition_integer, p);
				assert(defint->declaration->signedness == FALSE);
				packet_index.content_size = defint->value._unsigned;
			} else {
				/* Use file size for packet size */
				packet_index.content_size = filestats.st_size * CHAR_BIT;
			}

			/* read packet size from header */
			len_index = struct_declaration_lookup_field_index(file_stream->parent.stream_packet_context->declaration, g_quark_from_static_string("packet_size"));
			if (len_index >= 0) {
				struct definition_integer *defint;
				struct definition *field;

				field = struct_definition_get_field_from_index(file_stream->parent.stream_packet_context, len_index);
				assert(field->declaration->id == CTF_TYPE_INTEGER);
				defint = container_of(field, struct definition_integer, p);
				assert(defint->declaration->signedness == FALSE);
				packet_index.packet_size = defint->value._unsigned;
			} else {
				/* Use content size if non-zero, else file size */
				packet_index.packet_size = packet_index.content_size ? : filestats.st_size * CHAR_BIT;
			}

			/* read timestamp begin from header */
			len_index = struct_declaration_lookup_field_index(file_stream->parent.stream_packet_context->declaration, g_quark_from_static_string("timestamp_begin"));
			if (len_index >= 0) {
				struct definition_integer *defint;
				struct definition *field;

				field = struct_definition_get_field_from_index(file_stream->parent.stream_packet_context, len_index);
				assert(field->declaration->id == CTF_TYPE_INTEGER);
				defint = container_of(field, struct definition_integer, p);
				assert(defint->declaration->signedness == FALSE);
				packet_index.timestamp_begin = defint->value._unsigned;
			}

			/* read timestamp end from header */
			len_index = struct_declaration_lookup_field_index(file_stream->parent.stream_packet_context->declaration, g_quark_from_static_string("timestamp_end"));
			if (len_index >= 0) {
				struct definition_integer *defint;
				struct definition *field;

				field = struct_definition_get_field_from_index(file_stream->parent.stream_packet_context, len_index);
				assert(field->declaration->id == CTF_TYPE_INTEGER);
				defint = container_of(field, struct definition_integer, p);
				assert(defint->declaration->signedness == FALSE);
				packet_index.timestamp_end = defint->value._unsigned;
			}
		} else {
			/* Use file size for packet size */
			packet_index.content_size = filestats.st_size * CHAR_BIT;
			/* Use content size if non-zero, else file size */
			packet_index.packet_size = packet_index.content_size ? : filestats.st_size * CHAR_BIT;
		}

		/* Validate content size and packet size values */
		if (packet_index.content_size > packet_index.packet_size) {
			fprintf(stdout, "[error] Content size (%zu bits) is larger than packet size (%zu bits).\n",
				packet_index.content_size, packet_index.packet_size);
			return -EINVAL;
		}

		if (packet_index.packet_size > (filestats.st_size - packet_index.offset) * CHAR_BIT) {
			fprintf(stdout, "[error] Packet size (%zu bits) is larger than remaining file size (%zu bits).\n",
				packet_index.content_size, (size_t) (filestats.st_size - packet_index.offset) * CHAR_BIT);
			return -EINVAL;
		}

		/* Save position after header and context */
		packet_index.data_offset = pos->offset;

		/* add index to packet array */
		g_array_append_val(file_stream->pos.packet_index, packet_index);

		pos->mmap_offset += packet_index.packet_size / CHAR_BIT;
	}

	/* Move pos back to beginning of file */
	ctf_move_pos_slow(pos, 0, SEEK_SET);	/* position for write */

	return 0;
}

static
int create_trace_definitions(struct ctf_trace *td, struct ctf_stream *stream)
{
	int ret;

	if (td->packet_header_decl) {
		struct definition *definition =
			td->packet_header_decl->p.definition_new(&td->packet_header_decl->p,
				stream->parent_def_scope, 0, 0, "trace.packet.header");
		if (!definition) {
			ret = -EINVAL;
			goto error;
		}
		stream->trace_packet_header = 
			container_of(definition, struct definition_struct, p);
		stream->parent_def_scope = stream->trace_packet_header->p.scope;
	}

	return 0;

error:
	return ret;
}

/*
 * Note: many file streams can inherit from the same stream class
 * description (metadata).
 */
static
int ctf_open_file_stream_read(struct ctf_trace *td, const char *path, int flags)
{
	int ret;
	struct ctf_file_stream *file_stream;

	ret = openat(td->dirfd, path, flags);
	if (ret < 0)
		goto error;
	file_stream = g_new0(struct ctf_file_stream, 1);
	ctf_init_pos(&file_stream->pos, ret, flags);
	ret = create_trace_definitions(td, &file_stream->parent);
	if (ret)
		goto error_def;
	ret = create_stream_packet_index(td, file_stream);
	if (ret)
		goto error_index;
	/* Add stream file to stream class */
	g_ptr_array_add(file_stream->parent.stream_class->streams,
			&file_stream->parent);
	return 0;

error_index:
	if (file_stream->parent.trace_packet_header)
		definition_unref(&file_stream->parent.trace_packet_header->p);
error_def:
	ctf_fini_pos(&file_stream->pos);
	close(file_stream->pos.fd);
	g_free(file_stream);
error:
	return ret;
}

static
int ctf_open_trace_read(struct ctf_trace *td, const char *path, int flags)
{
	int ret;
	struct dirent *dirent;
	struct dirent *diriter;
	size_t dirent_len;

	td->flags = flags;

	/* Open trace directory */
	td->dir = opendir(path);
	if (!td->dir) {
		fprintf(stdout, "[error] Unable to open trace directory.\n");
		ret = -ENOENT;
		goto error;
	}

	td->dirfd = open(path, 0);
	if (td->dirfd < 0) {
		fprintf(stdout, "[error] Unable to open trace directory file descriptor.\n");
		ret = -ENOENT;
		goto error_dirfd;
	}

	/*
	 * Keep the metadata file separate.
	 */

	ret = ctf_open_trace_metadata_read(td);
	if (ret) {
		goto error_metadata;
	}

	/*
	 * Open each stream: for each file, try to open, check magic
	 * number, and get the stream ID to add to the right location in
	 * the stream array.
	 */

	dirent_len = offsetof(struct dirent, d_name) +
			fpathconf(td->dirfd, _PC_NAME_MAX) + 1;

	dirent = malloc(dirent_len);

	for (;;) {
		ret = readdir_r(td->dir, dirent, &diriter);
		if (ret) {
			fprintf(stdout, "[error] Readdir error.\n");
			goto readdir_error;
		}
		if (!diriter)
			break;
		/* Ignore hidden files, ., .. and metadata. */
		if (!strncmp(diriter->d_name, ".", 1)
				|| !strcmp(diriter->d_name, "..")
				|| !strcmp(diriter->d_name, "metadata"))
			continue;
		ret = ctf_open_file_stream_read(td, diriter->d_name, flags);
		if (ret) {
			fprintf(stdout, "[error] Open file stream error.\n");
			goto readdir_error;
		}
	}

	free(dirent);
	return 0;

readdir_error:
	free(dirent);
error_metadata:
	close(td->dirfd);
error_dirfd:
	closedir(td->dir);
error:
	return ret;
}

static
struct trace_descriptor *ctf_open_trace(const char *path, int flags)
{
	struct ctf_trace *td;
	int ret;

	td = g_new0(struct ctf_trace, 1);

	switch (flags & O_ACCMODE) {
	case O_RDONLY:
		if (!path) {
			fprintf(stdout, "[error] Path missing for input CTF trace.\n");
			goto error;
		}
		ret = ctf_open_trace_read(td, path, flags);
		if (ret)
			goto error;
		break;
	case O_RDWR:
		fprintf(stdout, "[error] Opening CTF traces for output is not supported yet.\n");
		goto error;
	default:
		fprintf(stdout, "[error] Incorrect open flags.\n");
		goto error;
	}

	return &td->parent;
error:
	g_free(td);
	return NULL;
}

static
void ctf_close_file_stream(struct ctf_file_stream *file_stream)
{
	ctf_fini_pos(&file_stream->pos);
	close(file_stream->pos.fd);
}

static
void ctf_close_trace(struct trace_descriptor *tdp)
{
	struct ctf_trace *td = container_of(tdp, struct ctf_trace, parent);
	int i;

	if (td->streams) {
		for (i = 0; i < td->streams->len; i++) {
			struct ctf_stream_class *stream;
			int j;

			stream = g_ptr_array_index(td->streams, i);
			if (!stream)
				continue;
			for (j = 0; j < stream->streams->len; j++) {
				struct ctf_file_stream *file_stream;
				file_stream = container_of(g_ptr_array_index(stream->streams, j), struct ctf_file_stream, parent);
				ctf_close_file_stream(file_stream);
			}

		}
		g_ptr_array_free(td->streams, TRUE);
	}
	closedir(td->dir);
	g_free(td);
}

void __attribute__((constructor)) ctf_init(void)
{
	int ret;

	ctf_format.name = g_quark_from_static_string("ctf");
	ret = bt_register_format(&ctf_format);
	assert(!ret);
}

/* TODO: finalize */<|MERGE_RESOLUTION|>--- conflicted
+++ resolved
@@ -907,26 +907,14 @@
 				fprintf(stdout, "[error] Stream %" PRIu64 " is not declared in metadata.\n", stream_id);
 				return -EINVAL;
 			}
-<<<<<<< HEAD
-			file_stream->stream.stream_class = stream;
-			ret = create_stream_definitions(td, &file_stream->stream);
+			file_stream->parent.stream_class = stream;
+			ret = create_stream_definitions(td, &file_stream->parent);
 			if (ret)
 				return ret;
 		}
 		first_packet = 0;
 
-		if (file_stream->stream.stream_packet_context) {
-=======
-			file_stream->parent.stream_class = stream;
-		}
-		first_packet = 0;
-
-		ret = create_stream_definitions(td, &file_stream->parent);
-		if (ret)
-			return ret;
-
 		if (file_stream->parent.stream_packet_context) {
->>>>>>> 5594f671
 			/* Read packet context */
 			ret = generic_rw(&pos->parent, &file_stream->parent.stream_packet_context->p);
 			if (ret)
